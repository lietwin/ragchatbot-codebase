from abc import ABC, abstractmethod
from typing import Any, Dict, Optional, Protocol

from vector_store import SearchResults, VectorStore


class Tool(ABC):
    """Abstract base class for all tools"""

    @abstractmethod
    def get_tool_definition(self) -> Dict[str, Any]:
        """Return Anthropic tool definition for this tool"""
        pass

    @abstractmethod
    def execute(self, **kwargs) -> str:
        """Execute the tool with given parameters"""
        pass


class CourseSearchTool(Tool):
    """Tool for searching course content with semantic course name matching"""

    def __init__(self, vector_store: VectorStore):
        self.store = vector_store
        self.last_sources = []  # Track sources from last search
<<<<<<< HEAD
=======
        self.last_source_links = []  # Track lesson links from last search
>>>>>>> f84f300e

    def get_tool_definition(self) -> Dict[str, Any]:
        """Return Anthropic tool definition for this tool"""
        return {
            "name": "search_course_content",
            "description": "Search course materials with smart course name matching and lesson filtering",
            "input_schema": {
                "type": "object",
                "properties": {
                    "query": {
                        "type": "string",
                        "description": "What to search for in the course content",
                    },
                    "course_name": {
                        "type": "string",
                        "description": "Course title (partial matches work, e.g. 'MCP', 'Introduction')",
                    },
                    "lesson_number": {
                        "type": "integer",
                        "description": "Specific lesson number to search within (e.g. 1, 2, 3)",
                    },
                },
                "required": ["query"],
            },
        }

    def execute(
        self,
        query: str,
        course_name: Optional[str] = None,
        lesson_number: Optional[int] = None,
    ) -> str:
        """
        Execute the search tool with given parameters.

        Args:
            query: What to search for
            course_name: Optional course filter
            lesson_number: Optional lesson filter

        Returns:
            Formatted search results or error message
        """

        # Use the vector store's unified search interface
        results = self.store.search(
            query=query, course_name=course_name, lesson_number=lesson_number
        )

        # Handle errors
        if results.error:
            return results.error

        # Handle empty results
        if results.is_empty():
            filter_info = ""
            if course_name:
                filter_info += f" in course '{course_name}'"
            if lesson_number:
                filter_info += f" in lesson {lesson_number}"
            return f"No relevant content found{filter_info}."

        # Format and return results
        return self._format_results(results)

    def _format_results(self, results: SearchResults) -> str:
        """Format search results with course and lesson context"""
        formatted = []
<<<<<<< HEAD
        sources = []  # Track sources for the UI with links
=======
        sources = []  # Track sources for the UI
        source_links = []  # Track lesson links for the UI
>>>>>>> f84f300e

        for doc, meta in zip(results.documents, results.metadata):
            course_title = meta.get("course_title", "unknown")
            lesson_num = meta.get("lesson_number")

            # Build context header
            header = f"[{course_title}"
            if lesson_num is not None:
                header += f" - Lesson {lesson_num}"
            header += "]"

<<<<<<< HEAD
            # Track source for the UI with link data
            source_text = course_title
            if lesson_num is not None:
                source_text += f" - Lesson {lesson_num}"

            # Get lesson link if available
            lesson_link = None
            if lesson_num is not None and hasattr(self.store, "get_lesson_link"):
                lesson_link = self.store.get_lesson_link(course_title, lesson_num)

            # Store source data as dict with text and link
            source_data = {"text": source_text, "link": lesson_link}
            sources.append(source_data)

            formatted.append(f"{header}\n{doc}")

        # Store sources for retrieval
        self.last_sources = sources
=======
            # Track source for the UI
            source = course_title
            if lesson_num is not None:
                source += f" - Lesson {lesson_num}"
            sources.append(source)

            # Get lesson link if available
            lesson_link = None
            if lesson_num is not None:
                lesson_link = self.store.get_lesson_link(course_title, lesson_num)
            source_links.append(lesson_link)

            formatted.append(f"{header}\n{doc}")

        # Store sources and links for retrieval
        self.last_sources = sources
        self.last_source_links = source_links
>>>>>>> f84f300e

        return "\n\n".join(formatted)


class CourseOutlineTool(Tool):
<<<<<<< HEAD
    """Tool for getting course outlines with title, link, and lesson structure"""
=======
    """Tool for getting course outline and lesson structure"""
>>>>>>> f84f300e

    def __init__(self, vector_store: VectorStore):
        self.store = vector_store

    def get_tool_definition(self) -> Dict[str, Any]:
        """Return Anthropic tool definition for this tool"""
        return {
            "name": "get_course_outline",
<<<<<<< HEAD
            "description": "Get course outline including title, link, and complete lesson structure",
            "input_schema": {
                "type": "object",
                "properties": {
                    "course_title": {
=======
            "description": "Get course outline with title, link, and complete lesson list",
            "input_schema": {
                "type": "object",
                "properties": {
                    "course_name": {
>>>>>>> f84f300e
                        "type": "string",
                        "description": "Course title (partial matches work, e.g. 'MCP', 'Introduction')",
                    }
                },
<<<<<<< HEAD
                "required": ["course_title"],
            },
        }

    def execute(self, course_title: str) -> str:
=======
                "required": ["course_name"],
            },
        }

    def execute(self, course_name: str) -> str:
>>>>>>> f84f300e
        """
        Execute the outline tool to get course structure.

        Args:
<<<<<<< HEAD
            course_title: Course title to get outline for
=======
            course_name: Course name to get outline for
>>>>>>> f84f300e

        Returns:
            Formatted course outline or error message
        """
<<<<<<< HEAD
        import json

        # Search for course in metadata collection
        catalog_results = self.store.course_catalog.query(
            query_texts=[course_title], n_results=1
        )

        if not catalog_results["documents"] or not catalog_results["documents"][0]:
            return f"Course '{course_title}' not found."

        # Get the course metadata
        course_data = catalog_results["metadatas"][0][0]

        # Extract course information
        title = course_data.get("title", "Unknown Course")
        instructor = course_data.get("instructor", "Unknown Instructor")
        course_link = course_data.get("course_link", "")
        lessons_json = course_data.get("lessons_json", "[]")

        # Parse lessons from JSON
        try:
            lessons = json.loads(lessons_json)
        except (json.JSONDecodeError, TypeError):
            lessons = []

        # Format the outline
        outline = f"**{title}**\n\n"
        if course_link:
            outline += f"**Course Link:** {course_link}\n\n"
        outline += f"**Instructor:** {instructor}\n\n"

        if lessons:
            outline += "**Lessons:**\n\n"
            for lesson in lessons:
                lesson_num = lesson.get("lesson_number", "Unknown")
                lesson_title = lesson.get("lesson_title", "Unknown Lesson")
                lesson_link = lesson.get("lesson_link", "")

                outline += f"**Lesson {lesson_num}:** {lesson_title}"
                if lesson_link:
                    outline += f" - [View Lesson]({lesson_link})"
                outline += "\n\n"
        else:
            outline += "No lessons found for this course.\n"

        return outline
=======
        # Resolve course name using vector store's existing method
        course_title = self.store._resolve_course_name(course_name)
        if not course_title:
            return f"No course found matching '{course_name}'"

        # Get course metadata
        try:
            results = self.store.course_catalog.get(ids=[course_title])
            if not results or not results["metadatas"]:
                return f"Course metadata not found for '{course_title}'"

            metadata = results["metadatas"][0]

            # Parse lessons from JSON
            import json

            lessons_json = metadata.get("lessons_json")
            if not lessons_json:
                return f"No lesson information available for '{course_title}'"

            lessons = json.loads(lessons_json)

            # Format the outline
            outline = []
            outline.append(f"**Course Title:** {metadata.get('title', course_title)}")
            outline.append(f"**Course Link:** {metadata.get('course_link', 'N/A')}")
            outline.append(f"**Total Lessons:** {len(lessons)}")
            outline.append("\n**Lesson Outline:**")

            for lesson in lessons:
                lesson_num = lesson.get("lesson_number", "N/A")
                lesson_title = lesson.get("lesson_title", "N/A")
                outline.append(f"Lesson {lesson_num}: {lesson_title}")

            return "\n".join(outline)

        except Exception as e:
            return f"Error retrieving course outline: {str(e)}"
>>>>>>> f84f300e


class ToolManager:
    """Manages available tools for the AI"""

    def __init__(self):
        self.tools = {}

    def register_tool(self, tool: Tool):
        """Register any tool that implements the Tool interface"""
        tool_def = tool.get_tool_definition()
        tool_name = tool_def.get("name")
        if not tool_name:
            raise ValueError("Tool must have a 'name' in its definition")
        self.tools[tool_name] = tool

    def get_tool_definitions(self) -> list:
        """Get all tool definitions for Anthropic tool calling"""
        return [tool.get_tool_definition() for tool in self.tools.values()]

    def execute_tool(self, tool_name: str, **kwargs) -> str:
        """Execute a tool by name with given parameters"""
        if tool_name not in self.tools:
            return f"Tool '{tool_name}' not found"

        return self.tools[tool_name].execute(**kwargs)

    def get_last_sources(self) -> list:
        """Get sources from the last search operation"""
        # Check all tools for last_sources attribute
        for tool in self.tools.values():
            if hasattr(tool, "last_sources") and tool.last_sources:
                return tool.last_sources
        return []

    def get_last_source_links(self) -> list:
        """Get source links from the last search operation"""
        # Check all tools for last_source_links attribute
        for tool in self.tools.values():
            if hasattr(tool, "last_source_links") and tool.last_source_links:
                return tool.last_source_links
        return []

    def reset_sources(self):
        """Reset sources from all tools that track sources"""
        for tool in self.tools.values():
            if hasattr(tool, "last_sources"):
<<<<<<< HEAD
                tool.last_sources = []
=======
                tool.last_sources = []
            if hasattr(tool, "last_source_links"):
                tool.last_source_links = []
>>>>>>> f84f300e
<|MERGE_RESOLUTION|>--- conflicted
+++ resolved
@@ -24,10 +24,7 @@
     def __init__(self, vector_store: VectorStore):
         self.store = vector_store
         self.last_sources = []  # Track sources from last search
-<<<<<<< HEAD
-=======
         self.last_source_links = []  # Track lesson links from last search
->>>>>>> f84f300e
 
     def get_tool_definition(self) -> Dict[str, Any]:
         """Return Anthropic tool definition for this tool"""
@@ -96,12 +93,8 @@
     def _format_results(self, results: SearchResults) -> str:
         """Format search results with course and lesson context"""
         formatted = []
-<<<<<<< HEAD
-        sources = []  # Track sources for the UI with links
-=======
         sources = []  # Track sources for the UI
         source_links = []  # Track lesson links for the UI
->>>>>>> f84f300e
 
         for doc, meta in zip(results.documents, results.metadata):
             course_title = meta.get("course_title", "unknown")
@@ -113,26 +106,6 @@
                 header += f" - Lesson {lesson_num}"
             header += "]"
 
-<<<<<<< HEAD
-            # Track source for the UI with link data
-            source_text = course_title
-            if lesson_num is not None:
-                source_text += f" - Lesson {lesson_num}"
-
-            # Get lesson link if available
-            lesson_link = None
-            if lesson_num is not None and hasattr(self.store, "get_lesson_link"):
-                lesson_link = self.store.get_lesson_link(course_title, lesson_num)
-
-            # Store source data as dict with text and link
-            source_data = {"text": source_text, "link": lesson_link}
-            sources.append(source_data)
-
-            formatted.append(f"{header}\n{doc}")
-
-        # Store sources for retrieval
-        self.last_sources = sources
-=======
             # Track source for the UI
             source = course_title
             if lesson_num is not None:
@@ -150,17 +123,12 @@
         # Store sources and links for retrieval
         self.last_sources = sources
         self.last_source_links = source_links
->>>>>>> f84f300e
 
         return "\n\n".join(formatted)
 
 
 class CourseOutlineTool(Tool):
-<<<<<<< HEAD
-    """Tool for getting course outlines with title, link, and lesson structure"""
-=======
     """Tool for getting course outline and lesson structure"""
->>>>>>> f84f300e
 
     def __init__(self, vector_store: VectorStore):
         self.store = vector_store
@@ -169,97 +137,29 @@
         """Return Anthropic tool definition for this tool"""
         return {
             "name": "get_course_outline",
-<<<<<<< HEAD
-            "description": "Get course outline including title, link, and complete lesson structure",
-            "input_schema": {
-                "type": "object",
-                "properties": {
-                    "course_title": {
-=======
             "description": "Get course outline with title, link, and complete lesson list",
             "input_schema": {
                 "type": "object",
                 "properties": {
                     "course_name": {
->>>>>>> f84f300e
                         "type": "string",
                         "description": "Course title (partial matches work, e.g. 'MCP', 'Introduction')",
                     }
                 },
-<<<<<<< HEAD
-                "required": ["course_title"],
-            },
-        }
-
-    def execute(self, course_title: str) -> str:
-=======
                 "required": ["course_name"],
             },
         }
 
     def execute(self, course_name: str) -> str:
->>>>>>> f84f300e
         """
         Execute the outline tool to get course structure.
 
         Args:
-<<<<<<< HEAD
-            course_title: Course title to get outline for
-=======
             course_name: Course name to get outline for
->>>>>>> f84f300e
 
         Returns:
             Formatted course outline or error message
         """
-<<<<<<< HEAD
-        import json
-
-        # Search for course in metadata collection
-        catalog_results = self.store.course_catalog.query(
-            query_texts=[course_title], n_results=1
-        )
-
-        if not catalog_results["documents"] or not catalog_results["documents"][0]:
-            return f"Course '{course_title}' not found."
-
-        # Get the course metadata
-        course_data = catalog_results["metadatas"][0][0]
-
-        # Extract course information
-        title = course_data.get("title", "Unknown Course")
-        instructor = course_data.get("instructor", "Unknown Instructor")
-        course_link = course_data.get("course_link", "")
-        lessons_json = course_data.get("lessons_json", "[]")
-
-        # Parse lessons from JSON
-        try:
-            lessons = json.loads(lessons_json)
-        except (json.JSONDecodeError, TypeError):
-            lessons = []
-
-        # Format the outline
-        outline = f"**{title}**\n\n"
-        if course_link:
-            outline += f"**Course Link:** {course_link}\n\n"
-        outline += f"**Instructor:** {instructor}\n\n"
-
-        if lessons:
-            outline += "**Lessons:**\n\n"
-            for lesson in lessons:
-                lesson_num = lesson.get("lesson_number", "Unknown")
-                lesson_title = lesson.get("lesson_title", "Unknown Lesson")
-                lesson_link = lesson.get("lesson_link", "")
-
-                outline += f"**Lesson {lesson_num}:** {lesson_title}"
-                if lesson_link:
-                    outline += f" - [View Lesson]({lesson_link})"
-                outline += "\n\n"
-        else:
-            outline += "No lessons found for this course.\n"
-
-        return outline
-=======
         # Resolve course name using vector store's existing method
         course_title = self.store._resolve_course_name(course_name)
         if not course_title:
@@ -298,7 +198,6 @@
 
         except Exception as e:
             return f"Error retrieving course outline: {str(e)}"
->>>>>>> f84f300e
 
 
 class ToolManager:
@@ -346,10 +245,6 @@
         """Reset sources from all tools that track sources"""
         for tool in self.tools.values():
             if hasattr(tool, "last_sources"):
-<<<<<<< HEAD
-                tool.last_sources = []
-=======
                 tool.last_sources = []
             if hasattr(tool, "last_source_links"):
-                tool.last_source_links = []
->>>>>>> f84f300e
+                tool.last_source_links = []